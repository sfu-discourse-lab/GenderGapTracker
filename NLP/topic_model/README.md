--- conflicted
+++ resolved
@@ -6,13 +6,6 @@
 The production version of the topic model training script runs monthly on a dedicated VM (which we call the topic VM), whose details are described in this section. This script is designed to run in as automated a fashion as possible - the amount of human interaction required is minimized so that the only step where a human comes in is the final one, when the topics need to be manually labelled.
 
 ### Data
-<<<<<<< HEAD
-The production topic model script (`topic_model_mongo.py`) runs monthly, i.e. it automatically runs just once at the start of every month using a cronjob, on the *previous* month's articles from the seven major English outlets in Canada. To avoid any human interaction in this step, the script directly pulls the relevant data from the database for the previous month (calculated programmatically based on the timestamp at the start of the script's execution).
-
-The data for the given month is queried using `pymongo`, which sets up a connection to the database, reads in articles within the start/end date of the previous month and returns just the relevant fields or topic modelling as a list of objects. This list is then converted to a Spark DataFrame, following which it can be worked with in a distributed fashion for topic modelling.
-
-The filtering criteria for this step is described in more detail in [section 2b](#2b.-clean-and-filter-data).
-=======
 The production topic model script (`train.py`) runs monthly, i.e. it automatically runs just once at the start of every month using a cronjob, on the *previous* month's articles from just the English outlets in our dataset. To avoid any human interaction in this step, the script directly pulls the relevant data from the database for the previous month (calculated programmatically based on the timestamp at the start of the script's execution).
 
 The data for the given month is queried using `pymongo`, which sets up a connection to the database, reads in articles within the start/end date of the previous month and returns just the relevant fields or topic modelling as a list of objects. This list is then converted to a Spark DataFrame, following which it can be worked with in a distributed fashion for topic modelling.
@@ -24,17 +17,12 @@
 ['National Post', 'The Globe And Mail', 'The Star', 'Huffington Post',
  'Global News', 'CTV News', 'CBC News']
 ```
->>>>>>> 6a670baf
 
 #### Note on data size
 Because the data being passed from `pymongo` across the network is in the form of a list, there are finite restrictions on how large the dataset can be using this production script. It is recommended to **limit the time period of data being worked on to no more than one month** to avoid memory issues on the production VM.
 
 ### Output
-<<<<<<< HEAD
 The production script `topic_model_mongo.py` directly writes the results in the form of JSON objects to a new collection `topicModel` on MongoDB. This avoids having to maintain messy, external files containing results and allows us to continuously log each month's results in an organized manner.
-=======
-The production script `train.py` directly writes the results in the form of JSON objects to a new collection `topicModel` directly to MongoDB. This avoids having to maintain messy, external files containing results and allows us to continuously log each month's results in an organized, scalable manner.
->>>>>>> 6a670baf
 
 ### Usage
 The begin/end dates for the last month are automatically calculated using Python's `datetime` module. A required input argument to Spark is the version of the Spark NLP library, used for lemmatization, so this is specified with the `spark-submit` command as shown below.
@@ -42,25 +30,12 @@
 Note that from February 2021 onwards, we have 24 GB of memory available on the topic VM instance that runs the topic model in production. As a result, we can afford to increase the allocated driver memory to **7 GB** rather than the default 1 GB. Also, we specify 4 executors, with 4 GB of memory each. The full command used to run the topic model in production is below.
 
 ```sh
-<<<<<<< HEAD
 spark-submit --packages com.johnsnowlabs.nlp:spark-nlp_2.11:2.4.5 topic_model_mongo.py
-=======
-spark-submit --packages com.johnsnowlabs.nlp:spark-nlp_2.11:2.4.5 \
-    --driver-memory 7G \
-    --executor-memory 4G \
-    --num-executors 4 \
-    train.py \
-    --partitions 200
->>>>>>> 6a670baf
 ```
 
 Display all the optional arguments for topic model training as follows.
 ```
-<<<<<<< HEAD
 spark-submit --packages com.johnsnowlabs.nlp:spark-nlp_2.11:2.4.5 topic_model_mongo.py
-=======
-spark-submit --packages com.johnsnowlabs.nlp:spark-nlp_2.11:2.4.5 train.py --help
->>>>>>> 6a670baf
 
 optional arguments:
   -h, --help            show this help message and exit
@@ -82,13 +57,8 @@
 
 ---
 
-<<<<<<< HEAD
 ## Option 2. Run using parquet files
 Alternately, for experimentation on large data sizes or for testing new functionality, a standalone topic model script (`topic_model_json.py`) is provided, that runs locally or on a Spark cluster. Unlike the production version, this process is designed to be customizable, both in terms of data content/size, as well as the individual functions implemented. In our case, we ran all our experiments using the extensive resources of Compute Canada. The below sections pertain only to the files `preproc.py` and `topic_model_json.py`.
-=======
-## Option 2. Run using parquet files on Compute Canada
-Alternately, for experimentation on large data sizes or for testing new functionality, a standalone topic model script (`train_cc.py`) is provided, that runs on Compute Canada resources. Unlike the production version, this process is designed to be customizable, both in terms of data content/size, as well as the individual functions implemented. The below sections pertain only to the files `preproc_cc.py` and `train_cc.py` (Compute Canada).
->>>>>>> 6a670baf
 
 Because Compute Canada's cluster has much more resources, it is possible to train topic models on **much more data** over much longer periods of time (1-1.5 years). To avoid memory constraints during data transfer, the standalone version of the topic model trainer runs on a static data dump (in parquet format). This allows us to work with arbitrarily large time periods with almost unbounded amounts of data during training -- all we would do is scale up the compute requirements as more data is being worked on.
 
@@ -150,35 +120,14 @@
 To train an LDA topic model on the filtered data for articles in the period **November 1, 2019** and **January 31, 2020**, use the below command.
 
 ```sh
-<<<<<<< HEAD
 spark-submit --packages com.johnsnowlabs.nlp:spark-nlp_2.11:2.4.0 --driver-memory 16G --executor-memory 16G --num-executors 16 --executor-cores 4 topic_model_json.py --topics 15 --iter 100 --vocab 5000 --minDF 0.02 --maxDF 0.8 --partitions 100 --start 2019-11-01 --end 2020-01-31
-=======
-spark-submit --packages com.johnsnowlabs.nlp:spark-nlp_2.11:2.4.0 \
-    --driver-memory 16G \
-    --executor-memory 16G \
-    --num-executors 16 \
-    --executor-cores 4 \
-    train_cc.py \
-    --topics 15 \
-    --iter 100 \
-    --vocab 5000 \
-    --minDF 0.02 \
-    --maxDF 0.8 \
-    --partitions 200 \
-    --begin_date 2019-11-01 \
-    --end_date 2020-01-31
->>>>>>> 6a670baf
 ```
 
 #### Optional Python Arguments
 Run the below command to see the optional Python arguments for the training script.
 
 ```
-<<<<<<< HEAD
 spark-submit --packages com.johnsnowlabs.nlp:spark-nlp_2.11:2.4.0 topic_model_json.py --help
-=======
-spark-submit --packages com.johnsnowlabs.nlp:spark-nlp_2.11:2.4.0 train_cc.py --help
->>>>>>> 6a670baf
 
 optional arguments:
   -h, --help            show this help message and exit
@@ -206,37 +155,13 @@
 It is recommended to run the topic model training script using the default values for all the arguments **except** the start and end dates:
 
 ```sh
-<<<<<<< HEAD
 spark-submit --packages com.johnsnowlabs.nlp:spark-nlp_2.11:2.4.0 --driver-memory 16G --executor-memory 16G --num-executors 16 --executor-cores 4 topic_model_json.py --start 2020-01-01 --end 2020-01-31
-=======
-spark-submit --packages com.johnsnowlabs.nlp:spark-nlp_2.11:2.4.0 \
-    --driver-memory 16G \
-    --executor-memory 16G \
-    --num-executors 16 \
-    --executor-cores 4 \
-    train_cc.py \
-    --begin_date 2020-01-01 \
-    --end_date 2020-01-31
->>>>>>> 6a670baf
 ```
 
 To run the same case without writing out the mean topic distribution per outlet/gender, use the appropriate boolean arguments to disable them.
 
 ```sh
-<<<<<<< HEAD
 spark-submit --packages com.johnsnowlabs.nlp:spark-nlp_2.11:2.4.0 --driver-memory 16G --executor-memory 16G --num-executors 16 --executor-cores 4 topic_model_json.py --start 2020-01-01 --end 2020-01-31 --disable_outlet_log --disable_gender_log
-=======
-spark-submit --packages com.johnsnowlabs.nlp:spark-nlp_2.11:2.4.0 \
-    --driver-memory 16G \
-    --executor-memory 16G \
-    --num-executors 16 \
-    --executor-cores 4 \
-    train_cc.py \
-    --begin_date 2020-01-01 \
-    --end_date 2020-01-31 \
-    --disable_outlet_log \
-    --disable_gender_log
->>>>>>> 6a670baf
 ```
 
 _**NOTE**_: The topic log (containing topic words, weights and the model parameters used) is *always* written out, since this is the whole point of the training routine.
